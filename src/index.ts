import { promises } from 'fs'
import path from 'path'
import { compile } from 'svelte/compiler'
import { optimize, type Config } from 'svgo'
import type { Plugin } from 'vite'

const { readFile } = promises

interface Options {
  /**
   * Output type
   *
   * `dataurl` can also take the following options, which are verbatim SVGO
   * `datauri` options:
   *
   * - `?dataurl=base64` (default, same as `?dataurl`)
   * - `?dataurl=enc` URL encoded string
   * - `?dataurl=unenc` Plain SVG
   *
   * @default "component"
   */
  type?: 'src' | 'url' | 'component' | 'dataurl'
  /**
   * Verbatim [SVGO](https://github.com/svg/svgo) options
   */
  svgoOptions?: Config | false
  /**
   * Paths to apply the SVG plugin on. This can be useful if you want to apply
   * different SVGO options/plugins on different SVGs.
   *
   * The paths are path prefixes and should be relative to your
   * `svelte.config.js` file.
   *
   * @example
   * ```
   * {
   *   includePaths: ['src/assets/icons/', 'src/images/icons/']
   * }
   * ```
   */
  includePaths?: string[]
  /**
   * This hook allows you to modify the resulting svg component
   * to include props, lifercycle events etc.
   * @param component the stringified version of the component
   * @returns an updated version of the stringified component
   */
  transformComponent?: (component: string) => string
}

type Position = {
  line: number
  column: number
  character: number
}

type CompileError = Error & {
  code: string
  pos: number
  filename: string
  frame: string
  start: Position
  end: Position
}

function isCompileError(err: unknown): err is CompileError {
  return err instanceof Error && 'code' in err && 'frame' in err
}

const svgRegex = /<svg(.*?)>(.*)<\/svg>/s

function color(start: string, end = '\u001b[0m'): (text: string) => string {
  return (text: string) => `${start}${text}${end}`
}

const yellow = color('\u001b[33m')
const blue = color('\u001b[34m')

<<<<<<< HEAD
=======
function toComponent(svg: string): string {
  const parts = svgRegex.exec(svg)

  if (!parts) {
    throw new Error('Invalid SVG')
  }

  const [, attributes, content] = parts
  const contentStrLiteral = JSON.stringify(content) // JSON.stringify escapes any characters that need to be escaped and surrounds `content` with double quotes
  return `<svg ${attributes} {...$$props}>{@html ${contentStrLiteral}}</svg>`
}

>>>>>>> aa6a5934
function isSvgoOptimizeError(obj: unknown): obj is Error {
  return typeof obj === 'object' && obj !== null && !('data' in obj)
}

function hasCdata(code: string): boolean {
  return code.includes('<![CDATA[')
}

function readSvg(options: Options = { type: 'component' }): Plugin {
  const resvg = /\.svg(?:\?(src|url|component|dataurl)(=(base64|(un)?enc))?)?$/

  if (options.includePaths) {
    // Normalize the include paths prefixes ahead of time
    options.includePaths = options.includePaths.map((pattern) => {
      const filepath = path.resolve(path.normalize(pattern))
      return path.sep === '\\' ? filepath.replace(/\\/g, '/') : filepath
    })
  }

  const isType = (str: string | undefined, type: Options['type']): boolean => {
    return (!str && options.type === type) || str === type
  }

  function addComponentProps(data: string): string {
    const parts = svgRegex.exec(data)
    if (!parts) {
      throw new Error('Invalid SVG fuck')
    }

    const [, head, body] = parts
    let retval = `${head} {...$$restProps}${body}`
    if (options.transformComponent) {
      retval = options.transformComponent(data)
    }
    return retval
  }

  return {
    name: 'sveltekit-svg',
    async transform(
      source: string,
      id: string,
      transformOptions?: { ssr?: boolean }
    ) {
      if (options.includePaths) {
        const isIncluded = options.includePaths.some((pattern) => {
          return id.startsWith(pattern)
        })

        if (!isIncluded) {
          return undefined
        }
      }

      const match = id.match(resvg)

      if (!match) {
        return undefined
      }

      const isBuild = transformOptions?.ssr ?? false
      const type = match[1]

      if (isType(type, 'url')) {
        return source
      }

      let svgo =
        typeof options.svgoOptions === 'object'
          ? { ...options.svgoOptions }
          : options.svgoOptions
      let isSvgoDataUri = false

      if (svgo && typeof svgo === 'object') {
        if (svgo.datauri) {
          isSvgoDataUri = true
        }
      }

      if (isSvgoDataUri && type === 'component') {
        console.warn(
          `%s Type %O can not be imported as a Svelte component ` +
            `since "datauri" is set in vite.config`,
          yellow('[WARNING]'),
          id
        )
      } else if (type === 'dataurl') {
        const t = match[3] ?? 'base64'

        if (!svgo) {
          svgo = {}
        }

        svgo.datauri = t as Config['datauri']
        isSvgoDataUri = true
      }

      try {
        const filename = id.replace(/\.svg(\?.*)$/, '.svg')
        let data = (await readFile(filename)).toString('utf-8')
        const opt =
          svgo !== false
            ? optimize(data, {
                path: filename,
                ...(svgo || {}),
              })
            : { data }

        if (isSvgoOptimizeError(opt)) {
          console.error('Got optimize error from SVGO:', opt)
          return undefined
        }

        if (isType(type, 'src') || isSvgoDataUri) {
          data = `\nexport default \`${opt.data}\`;`
        } else {
          opt.data = toComponent(opt.data)
          const { js } = compile(opt.data, {
            css: false,
            filename: id,
            hydratable: !isBuild,
            namespace: 'svg',
            generate: isBuild ? 'ssr' : 'dom',
          })

          data = js.code
        }

        return data
      } catch (err: unknown) {
        if (isCompileError(err) && hasCdata(err.frame)) {
          const msg =
            `\n%s The SVG file %O contains a %s section which is not ` +
            `supported by Svelte. To make this SVG work with the %s ` +
            `plugin, you need to remove all %s sections from the SVG.\n`

          console.warn(
            msg,
            yellow('[WARNING]'),
            id,
            blue('<![CDATA[...]]>'),
            blue('@poppanator/sveltekit-svg'),
            blue('<![CDATA[...]]>')
          )
        } else {
          console.error(
            'Failed reading SVG "%s": %s',
            id,
            (err as Error).message,
            err
          )
        }

        return undefined
      }
    },
  }
}

export = readSvg<|MERGE_RESOLUTION|>--- conflicted
+++ resolved
@@ -76,8 +76,6 @@
 const yellow = color('\u001b[33m')
 const blue = color('\u001b[34m')
 
-<<<<<<< HEAD
-=======
 function toComponent(svg: string): string {
   const parts = svgRegex.exec(svg)
 
@@ -90,7 +88,6 @@
   return `<svg ${attributes} {...$$props}>{@html ${contentStrLiteral}}</svg>`
 }
 
->>>>>>> aa6a5934
 function isSvgoOptimizeError(obj: unknown): obj is Error {
   return typeof obj === 'object' && obj !== null && !('data' in obj)
 }
