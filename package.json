--- conflicted
+++ resolved
@@ -80,12 +80,7 @@
     "eslint": "^8.56.0",
     "eslint-config-prettier": "^8.10.0",
     "eslint-plugin-prettier": "^5.1.2",
-<<<<<<< HEAD
-    "rimraf": "^5.0.5",
-    "svelte": "^4.2.8",
-=======
     "svelte": "^5.0.0-next.184",
->>>>>>> b0662ac5
     "svelte-check": "^3.6.2",
     "svelte-preprocess": "^5.1.4",
     "svgo": "^3.2.0",
